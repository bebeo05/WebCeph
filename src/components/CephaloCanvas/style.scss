.root {
  
}

.canvas {
  background: #272727;
}

.image {
<<<<<<< HEAD
  will-change: opacity;
  transition-property: transform opacity;
=======
  will-change: transform;
  transition-property: transform;
>>>>>>> 751df7ab
  transition-duration: 0.1s;
  /*pointer-events: none;*/
}<|MERGE_RESOLUTION|>--- conflicted
+++ resolved
@@ -7,13 +7,8 @@
 }
 
 .image {
-<<<<<<< HEAD
-  will-change: opacity;
+  will-change: opacity transform;
   transition-property: transform opacity;
-=======
-  will-change: transform;
-  transition-property: transform;
->>>>>>> 751df7ab
   transition-duration: 0.1s;
   /*pointer-events: none;*/
 }