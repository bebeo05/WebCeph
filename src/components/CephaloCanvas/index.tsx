import * as React from 'react';

import BrightnessFilter from './filters/Brightness';
import ContrastFilter from './filters/Contrast';
import DropShadow from './filters/DropShadow';
import InvertFilter from './filters/Invert';
import GlowFilter from './filters/Glow';

import * as cx from 'classnames';

import Props from './props';

import GeoViewer from 'components/GeoViewer';

import { mapCursor } from 'utils/constants';

const classes = require('./style.scss');

<<<<<<< HEAD
=======
interface LandmarkProps {
  symbol: string;
  value: GeometricalObject;
  stroke?: string;
  fill?: string;
  fillOpacity?: number;
  zIndex?: number;
  onClick: React.EventHandler<React.MouseEvent<MouseEvent>>;
  onMouseEnter: React.EventHandler<React.MouseEvent<MouseEvent>>;
  onMouseLeave: React.EventHandler<React.MouseEvent<MouseEvent>>;
  scale?: number;
}

const Landmark = (_props: LandmarkProps) => {
  const { value, fill, fillOpacity, scale = 1, stroke, onClick, onMouseEnter, onMouseLeave } = _props;
  const props = {
    onClick, onMouseEnter, onMouseLeave,
    stroke: stroke || 'black',
    fill: fill || 'white',
    strokeWidth: 2 * scale,
    fillOpacity: fillOpacity || 1,
    strokeOpacity: fillOpacity || 1,
  };
  if (isGeometricalPoint(value)) {
    return (
      <circle
        r={3 * scale}
        cx={value.x}
        cy={value.y}
        {...props}
      />
    );
  } else if (isGeometricalVector(value)) {
    return (
      <line
        {...value}
        {...props}
      />
    );
  } else {
    return <span/>;
  }
};

>>>>>>> 751df7ab
const noop = () => undefined;

function isMouseEvent<T>(e: any): e is React.MouseEvent<T> {
  return e.touches === undefined;
};

function isTouchEvent<T>(e: any): e is React.TouchEvent<T> {
  return e.touches !== undefined;
};

/**
 * A wrapper around a canvas element.
 * Provides a declarative API for viewing landmarks on a cephalomertic image
 * and performing common edits like brightness and contrast.
 */
export class CephaloCanvas extends React.PureComponent<Props, { mouseX: number, mouseY: number }> {
  public refs: {
    canvas: React.ReactInstance,
    image: React.ReactInstance,
  };

  state = { mouseX: 0, mouseY: 0 };

  render() {
    const {
      className,
      src,
      canvasWidth, canvasHeight,
      imageHeight, imageWidth,
      contrast = 50, brightness = 50,
      scale,
      getCursorForCanvas = noop,
      getCursorForLandmark,
      isHighlightMode,
      getPropsForPoint,
      getPropsForVector,
      getPropsForAngle,
      landmarks,
    } = this.props;
    const minHeight = Math.max(canvasHeight, imageHeight);
    const minWidth = Math.max(canvasWidth, imageWidth);
    return (
      <div style={{ height: minHeight, width: minWidth }}>
        <svg
          ref="canvas"
          className={cx(classes.canvas, className)}
          viewBox={`0 0 ${minWidth} ${minHeight}`}
          onContextMenu={this.handleContextMenu}
          onMouseEnter={this.props.onCanvasMouseEnter}
          onMouseLeave={this.props.onCanvasMouseLeave}
          style={{ cursor: mapCursor(getCursorForCanvas()) }}
        >
          <defs>
            <BrightnessFilter id="brightness" value={brightness} />
            <DropShadow id="shadow" />
            <InvertFilter id="invert" />
            <ContrastFilter id="contrast" value={contrast} />
            <GlowFilter id="glow" />
          </defs>
          <g>
            <g filter="">
              <g filter="">
                <image
                  ref="image"
                  className={classes.image}
                  xlinkHref={src}
                  x={0}
                  y={0}
                  width={imageWidth}
                  height={imageHeight}
                  onWheelCapture={this.handleMouseWheel}
                  onMouseDown={this.handleClick}
                  onMouseMove={this.handleCanvasMouseMove}
                  onTouchMove={this.handleCanvasMouseMove}
                  transform={this.getTransformAttribute()}
                  filter={this.getFilterAttribute()}
                  opacity={isHighlightMode ? 0.5 : 1 }
                />
                {!__DEBUG__ ? null : (
                  <g style={{ pointerEvents: 'none' }} transform={this.getTransformAttribute()}>
                    <line
                      x1={this.props.scaleOriginX}
                      x2={this.props.scaleOriginX}
                      y1={0}
                      y2={imageHeight}
                      stroke="green"
                      strokeWidth={3 / this.props.scale}
                    />
                    <line
                      x1={0}
                      x2={imageWidth}
                      y1={this.props.scaleOriginY}
                      y2={this.props.scaleOriginY}
                      stroke="green"
                      strokeWidth={3 / this.props.scale}
                    />
                    <text
                      x={this.props.scaleOriginX} y={this.props.scaleOriginY}
                      color="green"
                    >
                        {this.props.scaleOriginX},{this.props.scaleOriginY}
                    </text>
                    <line
                      x1={this.state.mouseX}
                      x2={this.state.mouseX}
                      y1={0}
                      y2={imageHeight}
                      stroke="red"
                      strokeWidth={3 / this.props.scale}
                    />
                    <line
                      x1={0}
                      x2={imageWidth}
                      y1={this.state.mouseY}
                      y2={this.state.mouseY}
                      stroke="red"
                      strokeWidth={3 / this.props.scale}
                    />
                    <text
                      x={this.state.mouseX} y={this.state.mouseY}
                      color="white"
                    >
                        {this.state.mouseX},{this.state.mouseY}
                    </text>
                  </g>
                )}
              </g>
            </g>
            <g transform={this.getTransformAttribute()}>
              <GeoViewer
                top={0}
                left={0}
                width={imageWidth}
                height={imageHeight}
                objects={landmarks}
                getPropsForPoint={getPropsForPoint}
                getPropsForVector={getPropsForVector}
                getPropsForAngle={getPropsForAngle}
              />
            </g>
          </g>
        </svg>
      </div>
    );
  }

  private convertMousePositionRelativeToOriginalImage = (
    e: React.MouseEvent<SVGElement> | React.TouchEvent<SVGElement>,
  ) => {
    const element = e.currentTarget as Element;
    const rect = element.getBoundingClientRect();
    const { imageHeight, imageWidth } = this.props;
    const scaleX = rect.width / imageWidth;
    const scaleY = rect.height / imageHeight;
    const scrollTop = document.documentElement.scrollTop;
    const scrollLeft = document.documentElement.scrollLeft;
    const elementLeft = (rect.left) + scrollLeft;
    const elementTop = (rect.top) + scrollTop;
    const { pageX, pageY } = isMouseEvent(e) ? e : e.touches.item(0);
    let x = (pageX - elementLeft) / scaleX;
    let y = (pageY - elementTop)  / scaleY;
    if (this.props.isFlippedX) {
      x = imageWidth - x;
    }
    if (this.props.isFlippedY) {
      y = imageHeight - y;
    }
    return { x: Math.round(x), y: Math.round(y) };
  }

  private getFilterAttribute = () => {
    let f = '';
    if (this.props.isInverted) {
      f += ' url(#invert)';
    }
    return f;
  }

  private getTransformAttribute = () => {
<<<<<<< HEAD
    const { scaleOriginX, scaleOriginY, scale } = this.props;
    let transform = '';
    const translateX = (scaleOriginX * scale) - scaleOriginX;
    const translateY = (scaleOriginY * scale) - scaleOriginY;
    transform += ` translate(${-1 * translateX}, ${-1 * translateY}) `;
    transform += ` scale(${scale}, ${scale})`;
=======
    let transform = '';
>>>>>>> 751df7ab
    if (this.props.isFlippedX) {
      transform += ` scale(-1, 1) translate(-${this.props.imageWidth}, 0)`;
    }
    if (this.props.isFlippedY) {
      transform += ` scale(1, -1) translate(0, -${this.props.imageHeight})`;
    }
<<<<<<< HEAD
=======
    const translateX = (this.props.scaleOriginX * this.props.scale) - (this.props.scaleOriginX);
    const translateY = (this.props.scaleOriginY * this.props.scale) - (this.props.scaleOriginY);
    transform += ` translate(${-1 * translateX}, ${-1 * translateY}) `;
    transform += ` scale(${this.props.scale}, ${this.props.scale})`;
>>>>>>> 751df7ab
    return transform;
  }

  private handleMouseWheel = (e: React.WheelEvent<SVGElement>) => {
    if (typeof this.props.onCanvasMouseWheel === 'function') {
      e.preventDefault();
      const { x, y } = this.convertMousePositionRelativeToOriginalImage(e);
      this.props.onCanvasMouseWheel(x, y, e.deltaY);
    }
  }

  private handleCanvasMouseMove = (e: React.MouseEvent<SVGElement> | React.TouchEvent<SVGElement>) => {
    if (typeof this.props.onCanvasMouseMove === 'function') {
      const { x, y } = this.convertMousePositionRelativeToOriginalImage(e);
      if (__DEBUG__) {
        this.setState({ mouseX: x, mouseY: y });
      }
      this.props.onCanvasMouseMove(x, y);
    }
  }

  private handleClick = (e: React.MouseEvent<SVGElement>) => {
    if (this.props.onCanvasLeftClick !== undefined || this.props.onCanvasRightClick !== undefined) {
      const { x, y } = this.convertMousePositionRelativeToOriginalImage(e);
      const which = e.button;
      if (which === 0 && typeof this.props.onCanvasLeftClick === 'function') {
        this.props.onCanvasLeftClick(x, y);
      } else if (which === 2 && typeof this.props.onCanvasRightClick === 'function') {
        this.props.onCanvasRightClick(x, y);
      }
    }
  }

  private handleContextMenu = (e: React.MouseEvent<SVGElement>) => {
    e.preventDefault();
  }

  private handleLandmarkMouseEnter = (symbol: string) => (_: React.MouseEvent<SVGElement>) => {
    if (typeof this.props.onLandmarkMouseEnter === 'function') {
      this.props.onLandmarkMouseEnter(symbol);
    }
  }

  private handleLandmarkMouseLeave = (symbol: string) => (_: React.MouseEvent<SVGElement>) => {
    if (typeof this.props.onLandmarkMouseLeave === 'function') {
      this.props.onLandmarkMouseLeave(symbol);
    }
  }

  private handleLandmarkClick = (symbol: string) => (e: React.MouseEvent<SVGElement>) => {
    if (typeof this.props.onLandmarkClick === 'function') {
      this.props.onLandmarkClick(symbol, e.nativeEvent as MouseEvent);
    }
<<<<<<< HEAD
  };
=======
  }

  render() {
    const {
      className,
      src,
      canvasWidth, canvasHeight,
      imageHeight, imageWidth,
      contrast = 50, brightness = 50,
      highlightedLandmarks: highlighted,
      getCursorForCanvas = noop,
      getCursorForLandmark,
    } = this.props;
    const minHeight = Math.max(canvasHeight, imageHeight);
    const minWidth = Math.max(canvasWidth, imageWidth);
    const isHighlightModeActive = !isEmpty(highlighted);
    return (
      <div style={{ height: minHeight, width: minWidth }}>
        <svg
          ref="canvas"
          className={cx(classes.canvas, className)}
          width={minWidth} height={minHeight}
          onWheel={this.handleMouseWheel}
          onContextMenu={this.handleContextMenu}
          onMouseEnter={this.props.onCanvasMouseEnter}
          onMouseLeave={this.props.onCanvasMouseLeave}
          style={{ cursor: mapCursor(getCursorForCanvas()) }}
        >
          <defs>
            <BrightnessFilter id="brightness" value={brightness} />
            <DropShadow id="shadow" />
            <InvertFilter id="invert" />
            <ContrastFilter id="contrast" value={contrast} />
          </defs>
          <g>
            <g>
              <g>
                <g>
                  <image
                    ref="image"
                    xlinkHref={src}
                    className={classes.image}
                    x={0} y={0}
                    width={imageWidth} height={imageHeight}
                    onMouseDown={this.handleClick}
                    onMouseMove={this.handleCanvasMouseMove}
                    filter={this.getFilterAttribute()}
                    transform={this.getTransformAttribute()}
                  />
                </g>
              </g>
            </g>
            <g
              className={classes.image}
              transform={this.getTransformAttribute()}
            >
              {
                map(
                  sortBy(
                    map(
                      assign({ }, this.props.landmarks, highlighted),
                      (landmark: GeometricalObject, symbol: string) => {
                        let props = { };
                        if (isHighlightModeActive) {
                          if (highlighted[symbol] !== undefined) {
                            props = { stroke: 'orange', fill: 'orange', zIndex: 1 };
                          } else {
                            props = { fillOpacity: 0.5, zIndex: 0 };
                          }
                        }
                        return (
                          <Landmark
                            key={symbol}
                            symbol={symbol}
                            value={landmark}
                            onMouseEnter={this.handleLandmarkMouseEnter(symbol)}
                            onMouseLeave={this.handleLandmarkMouseLeave(symbol)}
                            onClick={this.handleLandmarkClick(symbol)}
                            scale={1 / this.props.scale}
                            {...props}
                          />
                        );
                      },
                    ),
                    ({ props: { symbol, value } }) => highlighted[symbol] !== undefined || isGeometricalPoint(value),
                  ),
                  (Landmark => (
                    <g
                      key={Landmark.props.symbol}
                      style={{
                        cursor: getCursorForLandmark !== undefined ?
                          mapCursor(getCursorForLandmark(Landmark.props.symbol)) : undefined,
                      }}>
                      {Landmark}
                    </g>
                  )),
                )
              }
            </g>
          </g>
        </svg>
      </div>
    );
  }
>>>>>>> 751df7ab
}

export default CephaloCanvas;<|MERGE_RESOLUTION|>--- conflicted
+++ resolved
@@ -16,53 +16,6 @@
 
 const classes = require('./style.scss');
 
-<<<<<<< HEAD
-=======
-interface LandmarkProps {
-  symbol: string;
-  value: GeometricalObject;
-  stroke?: string;
-  fill?: string;
-  fillOpacity?: number;
-  zIndex?: number;
-  onClick: React.EventHandler<React.MouseEvent<MouseEvent>>;
-  onMouseEnter: React.EventHandler<React.MouseEvent<MouseEvent>>;
-  onMouseLeave: React.EventHandler<React.MouseEvent<MouseEvent>>;
-  scale?: number;
-}
-
-const Landmark = (_props: LandmarkProps) => {
-  const { value, fill, fillOpacity, scale = 1, stroke, onClick, onMouseEnter, onMouseLeave } = _props;
-  const props = {
-    onClick, onMouseEnter, onMouseLeave,
-    stroke: stroke || 'black',
-    fill: fill || 'white',
-    strokeWidth: 2 * scale,
-    fillOpacity: fillOpacity || 1,
-    strokeOpacity: fillOpacity || 1,
-  };
-  if (isGeometricalPoint(value)) {
-    return (
-      <circle
-        r={3 * scale}
-        cx={value.x}
-        cy={value.y}
-        {...props}
-      />
-    );
-  } else if (isGeometricalVector(value)) {
-    return (
-      <line
-        {...value}
-        {...props}
-      />
-    );
-  } else {
-    return <span/>;
-  }
-};
-
->>>>>>> 751df7ab
 const noop = () => undefined;
 
 function isMouseEvent<T>(e: any): e is React.MouseEvent<T> {
@@ -242,30 +195,18 @@
   }
 
   private getTransformAttribute = () => {
-<<<<<<< HEAD
     const { scaleOriginX, scaleOriginY, scale } = this.props;
     let transform = '';
     const translateX = (scaleOriginX * scale) - scaleOriginX;
     const translateY = (scaleOriginY * scale) - scaleOriginY;
     transform += ` translate(${-1 * translateX}, ${-1 * translateY}) `;
     transform += ` scale(${scale}, ${scale})`;
-=======
-    let transform = '';
->>>>>>> 751df7ab
     if (this.props.isFlippedX) {
       transform += ` scale(-1, 1) translate(-${this.props.imageWidth}, 0)`;
     }
     if (this.props.isFlippedY) {
       transform += ` scale(1, -1) translate(0, -${this.props.imageHeight})`;
     }
-<<<<<<< HEAD
-=======
-    const translateX = (this.props.scaleOriginX * this.props.scale) - (this.props.scaleOriginX);
-    const translateY = (this.props.scaleOriginY * this.props.scale) - (this.props.scaleOriginY);
-    transform += ` translate(${-1 * translateX}, ${-1 * translateY}) `;
-    transform += ` scale(${this.props.scale}, ${this.props.scale})`;
->>>>>>> 751df7ab
-    return transform;
   }
 
   private handleMouseWheel = (e: React.WheelEvent<SVGElement>) => {
@@ -318,114 +259,7 @@
     if (typeof this.props.onLandmarkClick === 'function') {
       this.props.onLandmarkClick(symbol, e.nativeEvent as MouseEvent);
     }
-<<<<<<< HEAD
   };
-=======
-  }
-
-  render() {
-    const {
-      className,
-      src,
-      canvasWidth, canvasHeight,
-      imageHeight, imageWidth,
-      contrast = 50, brightness = 50,
-      highlightedLandmarks: highlighted,
-      getCursorForCanvas = noop,
-      getCursorForLandmark,
-    } = this.props;
-    const minHeight = Math.max(canvasHeight, imageHeight);
-    const minWidth = Math.max(canvasWidth, imageWidth);
-    const isHighlightModeActive = !isEmpty(highlighted);
-    return (
-      <div style={{ height: minHeight, width: minWidth }}>
-        <svg
-          ref="canvas"
-          className={cx(classes.canvas, className)}
-          width={minWidth} height={minHeight}
-          onWheel={this.handleMouseWheel}
-          onContextMenu={this.handleContextMenu}
-          onMouseEnter={this.props.onCanvasMouseEnter}
-          onMouseLeave={this.props.onCanvasMouseLeave}
-          style={{ cursor: mapCursor(getCursorForCanvas()) }}
-        >
-          <defs>
-            <BrightnessFilter id="brightness" value={brightness} />
-            <DropShadow id="shadow" />
-            <InvertFilter id="invert" />
-            <ContrastFilter id="contrast" value={contrast} />
-          </defs>
-          <g>
-            <g>
-              <g>
-                <g>
-                  <image
-                    ref="image"
-                    xlinkHref={src}
-                    className={classes.image}
-                    x={0} y={0}
-                    width={imageWidth} height={imageHeight}
-                    onMouseDown={this.handleClick}
-                    onMouseMove={this.handleCanvasMouseMove}
-                    filter={this.getFilterAttribute()}
-                    transform={this.getTransformAttribute()}
-                  />
-                </g>
-              </g>
-            </g>
-            <g
-              className={classes.image}
-              transform={this.getTransformAttribute()}
-            >
-              {
-                map(
-                  sortBy(
-                    map(
-                      assign({ }, this.props.landmarks, highlighted),
-                      (landmark: GeometricalObject, symbol: string) => {
-                        let props = { };
-                        if (isHighlightModeActive) {
-                          if (highlighted[symbol] !== undefined) {
-                            props = { stroke: 'orange', fill: 'orange', zIndex: 1 };
-                          } else {
-                            props = { fillOpacity: 0.5, zIndex: 0 };
-                          }
-                        }
-                        return (
-                          <Landmark
-                            key={symbol}
-                            symbol={symbol}
-                            value={landmark}
-                            onMouseEnter={this.handleLandmarkMouseEnter(symbol)}
-                            onMouseLeave={this.handleLandmarkMouseLeave(symbol)}
-                            onClick={this.handleLandmarkClick(symbol)}
-                            scale={1 / this.props.scale}
-                            {...props}
-                          />
-                        );
-                      },
-                    ),
-                    ({ props: { symbol, value } }) => highlighted[symbol] !== undefined || isGeometricalPoint(value),
-                  ),
-                  (Landmark => (
-                    <g
-                      key={Landmark.props.symbol}
-                      style={{
-                        cursor: getCursorForLandmark !== undefined ?
-                          mapCursor(getCursorForLandmark(Landmark.props.symbol)) : undefined,
-                      }}>
-                      {Landmark}
-                    </g>
-                  )),
-                )
-              }
-            </g>
-          </g>
-        </svg>
-      </div>
-    );
-  }
->>>>>>> 751df7ab
 }
 
 export default CephaloCanvas;